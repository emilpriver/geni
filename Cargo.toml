[package]
name = "geni"
version = "1.0.1"
edition = "2021"
resolver = "2"
description = "A standaline database CLI migration tool"
repository = "https://github.com/emilpriver/geni"
license = "MIT"
authors = ["Emil Privér"]
keywords = ["database", "migration", "cli"]

# See more keys and their definitions at https://doc.rust-lang.org/cargo/reference/manifest.html


[lib]
name = "geni"
path = "src/lib/lib.rs"


# leaving bin.rs and bmod.rs in src/bin makes
# cargo treat the files as if bin.rs and bmod.rs
# as individual binaries.
[[bin]]
name = "geni"
path = "src/bin/geni/bin.rs"

[dependencies]
anyhow = "1.0.80"
async-trait = "0.1.79"
chrono = { version = "0.4.31", features = ["serde"] }
clap = { version = "4.5.2", features = ["env", "string", "derive", "cargo"] }
futures = "0.3.30"
libsql-client = { git = "https://github.com/libsql/libsql-client-rs.git", version = "0.33.2", rev = "a432666", features = ["futures-util", "http"] }
serde = { version = "1.0.197", features = ["derive"] }
log = { version = "0.4.21", features = ["max_level_debug", "serde"] }
serde_json = "1.0.108"
serial_test = "3.0.0"
simplelog = "0.12.2"
tokio = { version = "1.36.0", features = ["full"] }
sqlx = { version = "0.7.3",  features = ["runtime-tokio", "chrono", "postgres", "mysql", "time"] }
url = { version = "2.5.0", features = ["serde"] }
<<<<<<< HEAD
which = "6.0.1"
regex = "1.10.2"
=======
which = "6.0.0"
regex = "1.10.4"
>>>>>>> 6a3e43ad

[dev-dependencies]
mockall = "0.12.0"
tempfile = "3.10.1"
tempdir = "0.3.7"<|MERGE_RESOLUTION|>--- conflicted
+++ resolved
@@ -39,13 +39,8 @@
 tokio = { version = "1.36.0", features = ["full"] }
 sqlx = { version = "0.7.3",  features = ["runtime-tokio", "chrono", "postgres", "mysql", "time"] }
 url = { version = "2.5.0", features = ["serde"] }
-<<<<<<< HEAD
 which = "6.0.1"
-regex = "1.10.2"
-=======
-which = "6.0.0"
 regex = "1.10.4"
->>>>>>> 6a3e43ad
 
 [dev-dependencies]
 mockall = "0.12.0"
