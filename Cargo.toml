--- conflicted
+++ resolved
@@ -25,13 +25,8 @@
 path = "src/bin/geni/bin.rs"
 
 [dependencies]
-<<<<<<< HEAD
-anyhow = "1.0.79"
+anyhow = "1.0.80"
 async-trait = "0.1.77"
-=======
-anyhow = "1.0.80"
-async-trait = "0.1.74"
->>>>>>> e244d500
 chrono = { version = "0.4.31", features = ["serde"] }
 clap = { version = "4.5.0", features = ["env", "string", "derive", "cargo"] }
 futures = "0.3.30"
