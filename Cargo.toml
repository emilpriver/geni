--- conflicted
+++ resolved
@@ -30,13 +30,8 @@
 chrono = { version = "0.4.40", features = ["serde"] }
 clap = { version = "4.5.38", features = ["env", "string", "derive", "cargo"] }
 futures = "0.3.31"
-<<<<<<< HEAD
-serde = { version = "1.0.226", features = ["derive"] }
-log = { version = "0.4.22", features = ["max_level_debug", "serde"] }
-=======
 serde = { version = "1.0.217", features = ["derive"] }
 log = { version = "0.4.28", features = ["max_level_debug", "serde"] }
->>>>>>> 47f1199c
 serde_json = "1.0.138"
 serial_test = "3.1.1"
 simplelog = "0.12.2"
